package commands

import (
	"context"
	"fmt"
	"os"

	"github.com/argoproj/argocd-autopilot/pkg/fs"
	"github.com/argoproj/argocd-autopilot/pkg/git"
	"github.com/argoproj/argocd-autopilot/pkg/log"
	"github.com/argoproj/argocd-autopilot/pkg/store"
	"github.com/argoproj/argocd-autopilot/pkg/util"

	memfs "github.com/go-git/go-billy/v5/memfs"
	billyUtils "github.com/go-git/go-billy/v5/util"
	"github.com/spf13/cobra"
)

type (
	BaseOptions struct {
		CloneOptions *git.CloneOptions
		FS           fs.FS
		ProjectName  string
	}
)

// used for mocking
var (
	die  = util.Die
	exit = os.Exit

	clone = func(ctx context.Context, cloneOpts *git.CloneOptions, filesystem fs.FS) (git.Repository, fs.FS, error) {
		return cloneOpts.Clone(ctx, filesystem)
	}

	prepareRepo = func(ctx context.Context, o *BaseOptions) (git.Repository, fs.FS, error) {
		var (
			r   git.Repository
			err error
		)
		log.G().WithFields(log.Fields{
			"repoURL":  o.CloneOptions.URL,
			"revision": o.CloneOptions.Revision,
		}).Debug("starting with options: ")

		// clone repo
		log.G().Infof("cloning git repository: %s", o.CloneOptions.URL)
		r, repofs, err := clone(ctx, o.CloneOptions, o.FS)
		if err != nil {
			return nil, nil, fmt.Errorf("Failed cloning the repository: %w", err)
		}

		root := repofs.Root()
		log.G().Infof("using revision: \"%s\", installation path: \"%s\"", o.CloneOptions.Revision, root)
		if !repofs.ExistsOrDie(store.Default.BootsrtrapDir) {
			cmd := "repo bootstrap"
			if root != "/" {
				cmd += " --installation-path " + root
			}

			return nil, nil, fmt.Errorf("Bootstrap directory not found, please execute `%s` command", cmd)
		}

		if o.ProjectName != "" {
			projExists := repofs.ExistsOrDie(repofs.Join(store.Default.ProjectsDir, o.ProjectName+".yaml"))
			if !projExists {
				return nil, nil, fmt.Errorf(util.Doc(fmt.Sprintf("project '%[1]s' not found, please execute `<BIN> project create %[1]s`", o.ProjectName)))
			}
		}

		log.G().Debug("repository is ok")
		return r, repofs, nil
	}
)

func addFlags(cmd *cobra.Command) (*BaseOptions, error) {
	cloneOptions, err := git.AddFlags(cmd)
	if err != nil {
		return nil, err
	}

	o := &BaseOptions{
		CloneOptions: cloneOptions,
		FS:           fs.Create(memfs.New()),
	}
	cmd.PersistentFlags().StringVarP(&o.ProjectName, "project", "p", "", "Project name")
	return o, nil
<<<<<<< HEAD
}

var prepareRepo = func(ctx context.Context, o *BaseOptions) (git.Repository, fs.FS, error) {
	var (
		r   git.Repository
		err error
	)
	log.G().WithFields(log.Fields{
		"repoURL":  o.CloneOptions.URL,
		"revision": o.CloneOptions.Revision,
	}).Debug("starting with options: ")

	// clone repo
	log.G().Infof("cloning git repository: %s", o.CloneOptions.URL)
	r, repofs, err := clone(ctx, o.CloneOptions, o.FS)
	if err != nil {
		return nil, nil, fmt.Errorf("Failed cloning the repository: %w", err)
	}

	root := repofs.Root()
	log.G().Infof("using revision: \"%s\", installation path: \"%s\"", o.CloneOptions.Revision, root)
	if !repofs.ExistsOrDie(store.Default.BootsrtrapDir) {
		cmd := "repo bootstrap"
		if root != "/" {
			cmd += " --installation-path " + root
		}

		return nil, nil, fmt.Errorf("Bootstrap directory not found, please execute `%s` command", cmd)
	}

	if o.ProjectName != "" {
		projExists := repofs.ExistsOrDie(repofs.Join(store.Default.ProjectsDir, o.ProjectName+".yaml"))
		if !projExists {
			return nil, nil, fmt.Errorf(util.Doc(fmt.Sprintf("project '%[1]s' not found, please execute `<BIN> project create %[1]s`", o.ProjectName)))
		}
	}

	log.G().Debug("repository is ok")
	return r, repofs, nil
}

var clone = func(ctx context.Context, cloneOpts *git.CloneOptions, filesystem fs.FS) (git.Repository, fs.FS, error) {
	return cloneOpts.Clone(ctx, filesystem)
}
var glob = func(fs fs.FS, pattern string) ([]string, error) {
	return billyUtils.Glob(fs, pattern)
}

var die = util.Die
=======
}
>>>>>>> 1a372fbe
<|MERGE_RESOLUTION|>--- conflicted
+++ resolved
@@ -69,7 +69,12 @@
 		}
 
 		log.G().Debug("repository is ok")
+
 		return r, repofs, nil
+	}
+
+	glob = func(fs fs.FS, pattern string) ([]string, error) {
+		return billyUtils.Glob(fs, pattern)
 	}
 )
 
@@ -85,56 +90,4 @@
 	}
 	cmd.PersistentFlags().StringVarP(&o.ProjectName, "project", "p", "", "Project name")
 	return o, nil
-<<<<<<< HEAD
-}
-
-var prepareRepo = func(ctx context.Context, o *BaseOptions) (git.Repository, fs.FS, error) {
-	var (
-		r   git.Repository
-		err error
-	)
-	log.G().WithFields(log.Fields{
-		"repoURL":  o.CloneOptions.URL,
-		"revision": o.CloneOptions.Revision,
-	}).Debug("starting with options: ")
-
-	// clone repo
-	log.G().Infof("cloning git repository: %s", o.CloneOptions.URL)
-	r, repofs, err := clone(ctx, o.CloneOptions, o.FS)
-	if err != nil {
-		return nil, nil, fmt.Errorf("Failed cloning the repository: %w", err)
-	}
-
-	root := repofs.Root()
-	log.G().Infof("using revision: \"%s\", installation path: \"%s\"", o.CloneOptions.Revision, root)
-	if !repofs.ExistsOrDie(store.Default.BootsrtrapDir) {
-		cmd := "repo bootstrap"
-		if root != "/" {
-			cmd += " --installation-path " + root
-		}
-
-		return nil, nil, fmt.Errorf("Bootstrap directory not found, please execute `%s` command", cmd)
-	}
-
-	if o.ProjectName != "" {
-		projExists := repofs.ExistsOrDie(repofs.Join(store.Default.ProjectsDir, o.ProjectName+".yaml"))
-		if !projExists {
-			return nil, nil, fmt.Errorf(util.Doc(fmt.Sprintf("project '%[1]s' not found, please execute `<BIN> project create %[1]s`", o.ProjectName)))
-		}
-	}
-
-	log.G().Debug("repository is ok")
-	return r, repofs, nil
-}
-
-var clone = func(ctx context.Context, cloneOpts *git.CloneOptions, filesystem fs.FS) (git.Repository, fs.FS, error) {
-	return cloneOpts.Clone(ctx, filesystem)
-}
-var glob = func(fs fs.FS, pattern string) ([]string, error) {
-	return billyUtils.Glob(fs, pattern)
-}
-
-var die = util.Die
-=======
-}
->>>>>>> 1a372fbe
+}