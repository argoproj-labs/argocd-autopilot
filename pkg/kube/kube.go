package kube

import (
	"context"
	"os"
	"strings"
	"time"

	"github.com/argoproj-labs/argocd-autopilot/pkg/log"
	"github.com/argoproj-labs/argocd-autopilot/pkg/util"

	"github.com/spf13/cobra"
	"github.com/spf13/pflag"
	corev1 "k8s.io/api/core/v1"
	metav1 "k8s.io/apimachinery/pkg/apis/meta/v1"
	"k8s.io/apimachinery/pkg/util/wait"
	"k8s.io/cli-runtime/pkg/genericclioptions"
	"k8s.io/client-go/kubernetes"
	restclient "k8s.io/client-go/rest"
	"k8s.io/client-go/tools/clientcmd"
	"k8s.io/kubectl/pkg/cmd/apply"
	del "k8s.io/kubectl/pkg/cmd/delete"
	cmdutil "k8s.io/kubectl/pkg/cmd/util"
)

//go:generate mockery --name Factory --filename kube.go

const (
	defaultPollInterval = time.Second * 2
	defaultPollTimeout  = time.Minute * 5
)

// WaitDeploymentReady can be used as a generic 'WaitFunc' for deployment.
func WaitDeploymentReady(ctx context.Context, f Factory, ns, name string) (bool, error) {
	cs, err := f.KubernetesClientSet()
	if err != nil {
		return false, err
	}

	d, err := cs.AppsV1().Deployments(ns).Get(ctx, name, metav1.GetOptions{})
	if err != nil {
		return false, err
	}

	return d.Status.ReadyReplicas >= *d.Spec.Replicas, nil
}

type (
	Factory interface {
		// KubernetesClientSet returns a new kubernetes clientset or error
		KubernetesClientSet() (kubernetes.Interface, error)

		// KubernetesClientSetOrDie calls KubernetesClientSet() and panics if it returns an error
		KubernetesClientSetOrDie() kubernetes.Interface

		// ToRESTConfig returns a rest Config object or error
		ToRESTConfig() (*restclient.Config, error)

		// Apply applies the provided manifests
		Apply(ctx context.Context, manifests []byte) error

		// Delete delets the resources by their type(s) and labelSelector
		Delete(context.Context, *DeleteOptions) error

		// Wait waits for all of the provided `Resources` to be ready by calling
		// the `WaitFunc` of each resource until all of them returns `true`
		Wait(context.Context, *WaitOptions) error
	}

	WaitFunc func(ctx context.Context, f Factory, ns, name string) (bool, error)

	Resource struct {
		Name      string
		Namespace string

		// WaitFunc will be called to check if the resources is ready. Should return (true, nil)
		// if the resources is ready, (false, nil) if the resource is not ready yet, or (false, err)
		// if some error occured (in that case the `Wait` will fail with that error).
		WaitFunc WaitFunc
	}

	DeleteOptions struct {
		LabelSelector   string
		ResourceTypes   []string
		Timeout         time.Duration
		WaitForDeletion bool
	}

	WaitOptions struct {
		// Inverval the duration between each iteration of calling all of the resources' `WaitFunc`s.
		Interval time.Duration

		// Timeout the max time to wait for all of the resources to be ready. If not all of the
		// resourecs are ready at time this will cause `Wait` to return an error.
		Timeout time.Duration

		// Resources the list of resources to wait for.
		Resources []Resource
	}

	factory struct {
		f cmdutil.Factory
	}
)

func AddFlags(flags *pflag.FlagSet) Factory {
	timeout := "0"
	kubeConfig := ""
	namespace := ""
	context := ""
	confFlags := &genericclioptions.ConfigFlags{
		Timeout:    &timeout,
		KubeConfig: &kubeConfig,
		Namespace:  &namespace,
		Context:    &context,
	}
	confFlags.AddFlags(flags)
	mvFlags := cmdutil.NewMatchVersionFlags(confFlags)

	return &factory{f: cmdutil.NewFactory(mvFlags)}
}

func DefaultIOStreams() genericclioptions.IOStreams {
	return genericclioptions.IOStreams{
		In:     os.Stdin,
		Out:    os.Stdout,
		ErrOut: os.Stderr,
	}
}

// CurrentContext returns the name of the current kubernetes context or dies.
func CurrentContext() (string, error) {
	configAccess := clientcmd.NewDefaultPathOptions()
	conf, err := configAccess.GetStartingConfig()
	if err != nil {
		return "", err
	}

	return conf.CurrentContext, nil
}

func GenerateNamespace(namespace string) *corev1.Namespace {
	return &corev1.Namespace{
		TypeMeta: metav1.TypeMeta{
			APIVersion: "v1",
			Kind:       "Namespace",
		},
		ObjectMeta: metav1.ObjectMeta{
			Name: namespace,
			Annotations: map[string]string{
				"argocd.argoproj.io/sync-options": "Prune=false",
			},
		},
	}
}

func (f *factory) KubernetesClientSetOrDie() kubernetes.Interface {
	cs, err := f.KubernetesClientSet()
	util.Die(err)
	return cs
}

func (f *factory) KubernetesClientSet() (kubernetes.Interface, error) {
	return f.f.KubernetesClientSet()
}

func (f *factory) ToRESTConfig() (*restclient.Config, error) {
	return f.f.ToRESTConfig()
}

func (f *factory) Apply(ctx context.Context, manifests []byte) error {
	reader, buf, err := os.Pipe()
	if err != nil {
		return err
	}

	cmd := apply.NewCmdApply("apply", f.f, DefaultIOStreams())

	stdin := os.Stdin
	os.Stdin = reader
	defer func() { os.Stdin = stdin }()

	run := cmd.Run
	cmd.Run = nil
	cmd.RunE = func(cmd *cobra.Command, args []string) error {
		errc := make(chan error)
		go func() {
			if _, err = buf.Write(manifests); err != nil {
				errc <- err
			}
			if err = buf.Close(); err != nil {
				errc <- err
			}
			close(errc)
		}()

		run(cmd, args)

		return <-errc
	}
	cmd.SilenceErrors = true
	cmd.SilenceUsage = true

	args := []string{"-f", "-", "--overwrite"}

<<<<<<< HEAD
	if namespace != "" {
		args = append(args, "-n", namespace)
	}

=======
>>>>>>> 0f987833
	cmd.SetArgs(args)

	return cmd.ExecuteContext(ctx)
}

func (f *factory) Delete(ctx context.Context, opts *DeleteOptions) error {
	timeout := defaultPollTimeout
	if opts.Timeout > 0 {
		timeout = opts.Timeout
	}

	o := &del.DeleteOptions{
		IOStreams:           DefaultIOStreams(),
		CascadingStrategy:   metav1.DeletePropagationForeground,
		DeleteAllNamespaces: true,
		IgnoreNotFound:      true,
		LabelSelector:       opts.LabelSelector,
		Timeout:             timeout,
		WaitForDeletion:     opts.WaitForDeletion,
	}

	cmd := &cobra.Command{
		RunE: func(cmd *cobra.Command, _ []string) error {
			args := strings.Join(opts.ResourceTypes, ",")
			err := o.Complete(f.f, []string{args}, cmd)
			if err != nil {
				return err
			}

			return o.RunDelete(f.f)
		},
		SilenceErrors: true,
		SilenceUsage:  true,
	}

	cmdutil.AddDryRunFlag(cmd)

	cmd.SetArgs([]string{})

	return cmd.ExecuteContext(ctx)
}

func (f *factory) Wait(ctx context.Context, opts *WaitOptions) error {
	itr := 0
	resources := map[*Resource]bool{}
	for i := range opts.Resources {
		resources[&opts.Resources[i]] = true
	}

	interval := defaultPollInterval
	timeout := defaultPollTimeout
	if opts.Interval > 0 {
		interval = opts.Interval
	}
	if opts.Timeout > 0 {
		timeout = opts.Timeout
	}

	return wait.PollImmediate(interval, timeout, func() (done bool, err error) {
		itr += 1
		allReady := true

		for r := range resources {
			lgr := log.G().WithFields(log.Fields{
				"itr":       itr,
				"name":      r.Name,
				"namespace": r.Namespace,
			})

			lgr.Debug("checking resource readiness")
			ready, err := r.WaitFunc(ctx, f, r.Namespace, r.Name)
			if err != nil {
				lgr.WithError(err).Debug("resource not ready")
				continue
			}

			if !ready {
				allReady = false
				lgr.Debug("resource not ready")
				continue
			}

			lgr.Debug("resource ready")
			delete(resources, r)
		}

		return allReady, nil
	})
}<|MERGE_RESOLUTION|>--- conflicted
+++ resolved
@@ -203,13 +203,6 @@
 
 	args := []string{"-f", "-", "--overwrite"}
 
-<<<<<<< HEAD
-	if namespace != "" {
-		args = append(args, "-n", namespace)
-	}
-
-=======
->>>>>>> 0f987833
 	cmd.SetArgs(args)
 
 	return cmd.ExecuteContext(ctx)
