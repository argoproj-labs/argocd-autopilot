version: '1.0'
mode: parallel

stages: 
- Prepare
- Test
- Build
- Release

steps:
  
  main_clone:
    stage: Prepare
    title: clone repository
    type: git-clone
    git: cf_github
    repo: ${{CF_REPO_OWNER}}/${{CF_REPO_NAME}}
    revision: ${{CF_BRANCH}}

  build_helper_image:
    stage: Prepare
    title: build tester image
    type: build
    image_name: helper
    tag: ${{CF_BRANCH_TAG_NORMALIZED}}
    dockerfile:
      content: |-
        FROM golang:1.16.3-alpine3.13
        RUN apk -U add --no-cache ca-certificates git make gcc g++ curl bash openssl && update-ca-certificates
        RUN curl -L https://github.com/cli/cli/releases/download/v1.9.2/gh_1.9.2_linux_amd64.tar.gz | tar zx && mv ./gh_1.9.2_linux_amd64/bin/gh /usr/local/bin
        ENTRYPOINT [ "/bin/bash" ]
    buildkit: true
    disable_push: true
    when:
      steps:
      - name: main_clone
        on:
        - success

  check_version: &deps
    stage: Prepare
    title: check version
    image: ${{build_helper_image}}
    commands:
    - cf_export GO111MODULE=on
    - cf_export GOCACHE=/codefresh/volume/gocache # change gopath to codefresh shared volume
    - cf_export GOPATH=/codefresh/volume/gopath
    - cf_export PATH=$PATH:/codefresh/volume/gopath/bin
    - (echo "${{CF_BRANCH}}" | grep -Eq '^v(\d+\.)?(\d+\.)?(\*|\d+)$') && echo on release branch || (echo not on release branch && exit 1)
    - (gh release view ${{CF_BRANCH}} --repo ${{CF_REPO_OWNER}}/${{CF_REPO_NAME}}) && (echo release with the same name already exists && exit 1) || echo no release with the name ${{CF_BRANCH}}, we can continue!
    when:
      steps:
      - name: build_helper_image
        on:
        - success

  download_modules:
    <<: *deps
    stage: Prepare
    title: download go modules
    commands:
    - make clean
    - go mod download -x
    when:
      steps:
      - name: check_version
        on:
        - success

  lint:
    <<: *deps
    stage: Test
    title: lint
    commands:
    - make lint
    when:
      steps:
      - name: download_modules
        on:
        - success

  test:
    <<: *deps
    stage: Test
    title: run tests
    commands:
    - make test
    when:
      steps:
      - name: lint
        on:
        - success

  codecov-report:
    stage: Test
    type: codecov-reporter
    title: report code coverage
    fail_fast: false
    arguments:
      codecov_integration: ${{CODECOV_INTEGRATION}}
    when:
      steps:
      - name: test
        on:
        - success
  
  build:
    stage: Build
    title: build docker image
    type: build
    image_name: ${{IMAGE_NAME}}
    tag: ${{CF_BRANCH_TAG_NORMALIZED}}
    buildkit: true
    disable_push: true
    when:
      steps:
      - name: check_version
        on:
        - success

  build_binaries:
    <<: *deps
    stage: Build
    title: build binaries
    commands:
    - make ./dist/argocd-autopilot-${TARGET}.sha256 DEV_MODE=false
    scale:
      linux_amd64:
        title: linux_amd64
        environment:
         - TARGET=linux-amd64
      linux_arm64:
        title: linux_arm64
        environment:
         - TARGET=linux-arm64
      linux_s390x:
        title: linux_s390x
        environment:
         - TARGET=linux-s390x
      linux_ppc64le:
        title: linux_ppc64le
        environment:
         - TARGET=linux-ppc64le
      windows_amd64:
        title: windows_amd64
        environment:
         - TARGET=windows-amd64
      darwin_amd64:
        title: darwin_amd64
        environment:
         - TARGET=darwin-amd64
    when:
      steps:
      - name: test
        on:
        - success
      - name: lint
        on:
        - success
  
  create_release:
    <<: *deps
    stage: Release
    title: create github release
    commands:
    - export GIT_REPO=${{CF_REPO_OWNER}}/${{CF_REPO_NAME}}
    - export GIT_BRANCH=${{CF_BRANCH}}
    - make release
    when:
      steps:
      - name: build_binaries
        on:
        - success
      - name: build
        on:
        - success

  # codegen:
  #   <<: *deps
  #   stage: Release
  #   title: check codegen
  #   commands:
  #   - make codegen
  #   - make check-worktree
  #   when:
  #     steps:
  #     - name: build_binaries
  #       on:
  #       - success

  push_prod:
    stage: Release
    title: promote images
    type: push
    candidate: ${{build}}
    tags:
    - latest
    - ${{CF_BRANCH_TAG_NORMALIZED}}
    when:
      steps:
      - name: build_binaries
        on:
        - success
      - name: build
        on:
        - success
    scale:
      push_quay_dev:
        title: push to quay.io
<<<<<<< HEAD
        registry: "${{REGISTRY_INTEGRATION_QUAY}}"
      push_dockerhub_dev:
        title: push to dockerhub
        registry: "${{REGISTRY_INTEGRATION_DOCKERHUB}}"
      push_gcr_enterprise_dev:
        title: push to gcr
        registry: "${{REGISTRY_INTEGRATION_ENTERPRISE}}"
=======
        registry: "${{REGISTRY_INTEGRATION_QUAY}}"
>>>>>>> 631d741d
<|MERGE_RESOLUTION|>--- conflicted
+++ resolved
@@ -207,14 +207,4 @@
     scale:
       push_quay_dev:
         title: push to quay.io
-<<<<<<< HEAD
-        registry: "${{REGISTRY_INTEGRATION_QUAY}}"
-      push_dockerhub_dev:
-        title: push to dockerhub
-        registry: "${{REGISTRY_INTEGRATION_DOCKERHUB}}"
-      push_gcr_enterprise_dev:
-        title: push to gcr
-        registry: "${{REGISTRY_INTEGRATION_ENTERPRISE}}"
-=======
-        registry: "${{REGISTRY_INTEGRATION_QUAY}}"
->>>>>>> 631d741d
+        registry: "${{REGISTRY_INTEGRATION_QUAY}}"