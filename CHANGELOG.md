--- conflicted
+++ resolved
@@ -1,6 +1,5 @@
 # Changelog:
 
-<<<<<<< HEAD
 # v0.3.0
 
 ### Security Fixes
@@ -9,7 +8,6 @@
 ### Changes
 * Removed dependency on `argoproj-labs/applicationset` and moved to install it from https://github.com/argoproj/argo-cd/tree/master/manifests/addons/applicationset. [#247](https://github.com/argoproj-labs/argocd-autopilot/pull/247)
 
-=======
 # v0.2.31
 
 ### Features
@@ -17,7 +15,6 @@
 
 ### Bug Fixes
 * Fixed "already up-to-date" error when trying to bootstrap on a different branch. [#243](https://github.com/argoproj-labs/argocd-autopilot/pull/243)
->>>>>>> ed497e8a
 
 # v0.2.30
 
